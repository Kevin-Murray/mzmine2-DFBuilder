--- conflicted
+++ resolved
@@ -210,13 +210,9 @@
       IsotopePatternPreviewModule.class, MsMsSpectraMergeModule.class,
 
       // all other regular MZmineRunnableModule (not MZmineProcessingModule) NOT LISTED IN MENU
-<<<<<<< HEAD
-      SpectraIdentificationSpectralDatabaseModule.class, LibrarySubmitModule.class
-=======
-      SpectraIdentificationSpectralDatabaseModule.class, CustomDBSpectraSearchModule.class,
+      SpectraIdentificationSpectralDatabaseModule.class, LibrarySubmitModule.class, CustomDBSpectraSearchModule.class,
       LipidSpectraSearchModule.class, OnlineDBSpectraSearchModule.class,
       SumFormulaSpectraSearchModule.class
->>>>>>> 256c411b
 
   };
 }