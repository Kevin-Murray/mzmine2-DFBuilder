/*
 * Copyright 2006-2015 The MZmine 2 Development Team
 * 
 * This file is part of MZmine 2.
 * 
 * MZmine 2 is free software; you can redistribute it and/or modify it under the terms of the GNU
 * General Public License as published by the Free Software Foundation; either version 2 of the
 * License, or (at your option) any later version.
 * 
 * MZmine 2 is distributed in the hope that it will be useful, but WITHOUT ANY WARRANTY; without
 * even the implied warranty of MERCHANTABILITY or FITNESS FOR A PARTICULAR PURPOSE. See the GNU
 * General Public License for more details.
 * 
 * You should have received a copy of the GNU General Public License along with MZmine 2; if not,
 * write to the Free Software Foundation, Inc., 51 Franklin St, Fifth Floor, Boston, MA 02110-1301
 * USA
 */

package net.sf.mzmine.main;

import net.sf.mzmine.modules.batchmode.BatchModeModule;
import net.sf.mzmine.modules.masslistmethods.ADAPchromatogrambuilder.ADAPChromatogramBuilderModule;
import net.sf.mzmine.modules.masslistmethods.chromatogrambuilder.ChromatogramBuilderModule;
import net.sf.mzmine.modules.masslistmethods.shoulderpeaksfilter.ShoulderPeaksFilterModule;
import net.sf.mzmine.modules.peaklistmethods.alignment.adap3.ADAP3AlignerModule;
import net.sf.mzmine.modules.peaklistmethods.alignment.hierarchical.HierarAlignerGcModule;
import net.sf.mzmine.modules.peaklistmethods.alignment.join.JoinAlignerModule;
import net.sf.mzmine.modules.peaklistmethods.alignment.ransac.RansacAlignerModule;
import net.sf.mzmine.modules.peaklistmethods.dataanalysis.clustering.ClusteringModule;
import net.sf.mzmine.modules.peaklistmethods.dataanalysis.heatmaps.HeatMapModule;
import net.sf.mzmine.modules.peaklistmethods.dataanalysis.projectionplots.CDAPlotModule;
import net.sf.mzmine.modules.peaklistmethods.dataanalysis.projectionplots.PCAPlotModule;
import net.sf.mzmine.modules.peaklistmethods.dataanalysis.projectionplots.SammonsPlotModule;
import net.sf.mzmine.modules.peaklistmethods.dataanalysis.rtmzplots.cvplot.CVPlotModule;
import net.sf.mzmine.modules.peaklistmethods.dataanalysis.rtmzplots.logratioplot.LogratioPlotModule;
import net.sf.mzmine.modules.peaklistmethods.dataanalysis.significance.SignificanceModule;
import net.sf.mzmine.modules.peaklistmethods.filtering.blanksubtraction.PeakListBlankSubtractionModule;
import net.sf.mzmine.modules.peaklistmethods.filtering.clearannotations.PeaklistClearAnnotationsModule;
import net.sf.mzmine.modules.peaklistmethods.filtering.duplicatefilter.DuplicateFilterModule;
import net.sf.mzmine.modules.peaklistmethods.filtering.groupms2.GroupMS2Module;
import net.sf.mzmine.modules.peaklistmethods.filtering.neutralloss.NeutralLossFilterModule;
import net.sf.mzmine.modules.peaklistmethods.filtering.peakcomparisonrowfilter.PeakComparisonRowFilterModule;
import net.sf.mzmine.modules.peaklistmethods.filtering.peakfilter.PeakFilterModule;
import net.sf.mzmine.modules.peaklistmethods.filtering.rowsfilter.RowsFilterModule;
import net.sf.mzmine.modules.peaklistmethods.gapfilling.peakfinder.PeakFinderModule;
import net.sf.mzmine.modules.peaklistmethods.gapfilling.peakfinder.multithreaded.MultiThreadPeakFinderModule;
import net.sf.mzmine.modules.peaklistmethods.gapfilling.samerange.SameRangeGapFillerModule;
import net.sf.mzmine.modules.peaklistmethods.identification.adductsearch.AdductSearchModule;
import net.sf.mzmine.modules.peaklistmethods.identification.camera.CameraSearchModule;
import net.sf.mzmine.modules.peaklistmethods.identification.complexsearch.ComplexSearchModule;
import net.sf.mzmine.modules.peaklistmethods.identification.customdbsearch.CustomDBSearchModule;
import net.sf.mzmine.modules.peaklistmethods.identification.formulaprediction.FormulaPredictionModule;
import net.sf.mzmine.modules.peaklistmethods.identification.formulapredictionpeaklist.FormulaPredictionPeakListModule;
import net.sf.mzmine.modules.peaklistmethods.identification.fragmentsearch.FragmentSearchModule;
import net.sf.mzmine.modules.peaklistmethods.identification.gnpsresultsimport.GNPSResultsImportModule;
import net.sf.mzmine.modules.peaklistmethods.identification.lipididentification.LipidSearchModule;
import net.sf.mzmine.modules.peaklistmethods.identification.ms2search.Ms2SearchModule;
import net.sf.mzmine.modules.peaklistmethods.identification.nist.NistMsSearchModule;
import net.sf.mzmine.modules.peaklistmethods.identification.onlinedbsearch.OnlineDBSearchModule;
import net.sf.mzmine.modules.peaklistmethods.identification.precursordbsearch.PrecursorDBSearchModule;
import net.sf.mzmine.modules.peaklistmethods.identification.sirius.SiriusProcessingModule;
import net.sf.mzmine.modules.peaklistmethods.identification.spectraldbsearch.LocalSpectralDBSearchModule;
import net.sf.mzmine.modules.peaklistmethods.identification.spectraldbsearch.sort.SortSpectralDBIdentitiesModule;
import net.sf.mzmine.modules.peaklistmethods.io.adap.mgfexport.AdapMgfExportModule;
import net.sf.mzmine.modules.peaklistmethods.io.adap.mspexport.AdapMspExportModule;
import net.sf.mzmine.modules.peaklistmethods.io.csvexport.CSVExportModule;
import net.sf.mzmine.modules.peaklistmethods.io.gnpsexport.fbmn.GnpsFbmnExportAndSubmitModule;
import net.sf.mzmine.modules.peaklistmethods.io.metaboanalystexport.MetaboAnalystExportModule;
import net.sf.mzmine.modules.peaklistmethods.io.mztabexport.MzTabExportModule;
import net.sf.mzmine.modules.peaklistmethods.io.mztabimport.MzTabImportModule;
import net.sf.mzmine.modules.peaklistmethods.io.siriusexport.SiriusExportModule;
import net.sf.mzmine.modules.peaklistmethods.io.spectraldbsubmit.LibrarySubmitModule;
import net.sf.mzmine.modules.peaklistmethods.io.sqlexport.SQLExportModule;
import net.sf.mzmine.modules.peaklistmethods.io.xmlexport.XMLExportModule;
import net.sf.mzmine.modules.peaklistmethods.io.xmlimport.XMLImportModule;
import net.sf.mzmine.modules.peaklistmethods.isotopes.deisotoper.IsotopeGrouperModule;
import net.sf.mzmine.modules.peaklistmethods.isotopes.isotopepeakscanner.IsotopePeakScannerModule;
import net.sf.mzmine.modules.peaklistmethods.isotopes.isotopeprediction.IsotopePatternCalculator;
import net.sf.mzmine.modules.peaklistmethods.normalization.linear.LinearNormalizerModule;
import net.sf.mzmine.modules.peaklistmethods.normalization.rtcalibration.RTCalibrationModule;
import net.sf.mzmine.modules.peaklistmethods.normalization.standardcompound.StandardCompoundNormalizerModule;
import net.sf.mzmine.modules.peaklistmethods.peakpicking.adap3decompositionV1_5.ADAP3DecompositionV1_5Module;
import net.sf.mzmine.modules.peaklistmethods.peakpicking.adap3decompositionV2.ADAP3DecompositionV2Module;
import net.sf.mzmine.modules.peaklistmethods.peakpicking.deconvolution.DeconvolutionModule;
import net.sf.mzmine.modules.peaklistmethods.peakpicking.peakextender.PeakExtenderModule;
import net.sf.mzmine.modules.peaklistmethods.peakpicking.shapemodeler.ShapeModelerModule;
import net.sf.mzmine.modules.peaklistmethods.peakpicking.smoothing.SmoothingModule;
import net.sf.mzmine.modules.peaklistmethods.sortpeaklists.SortPeakListsModule;
import net.sf.mzmine.modules.projectmethods.projectclose.ProjectCloseModule;
import net.sf.mzmine.modules.projectmethods.projectload.ProjectLoadModule;
import net.sf.mzmine.modules.projectmethods.projectsave.ProjectSaveAsModule;
import net.sf.mzmine.modules.projectmethods.projectsave.ProjectSaveModule;
import net.sf.mzmine.modules.rawdatamethods.exportscans.ExportScansFromRawFilesModule;
import net.sf.mzmine.modules.rawdatamethods.exportscans.ExportScansModule;
import net.sf.mzmine.modules.rawdatamethods.extractscans.ExtractScansModule;
import net.sf.mzmine.modules.rawdatamethods.filtering.alignscans.AlignScansModule;
import net.sf.mzmine.modules.rawdatamethods.filtering.baselinecorrection.BaselineCorrectionModule;
import net.sf.mzmine.modules.rawdatamethods.filtering.cropper.CropFilterModule;
import net.sf.mzmine.modules.rawdatamethods.filtering.scanfilters.ScanFiltersModule;
import net.sf.mzmine.modules.rawdatamethods.filtering.scansmoothing.ScanSmoothingModule;
import net.sf.mzmine.modules.rawdatamethods.merge.RawFileMergeModule;
import net.sf.mzmine.modules.rawdatamethods.peakpicking.gridmass.GridMassModule;
import net.sf.mzmine.modules.rawdatamethods.peakpicking.manual.ManualPeakPickerModule;
import net.sf.mzmine.modules.rawdatamethods.peakpicking.manual.XICManualPickerModule;
import net.sf.mzmine.modules.rawdatamethods.peakpicking.massdetection.MassDetectionModule;
import net.sf.mzmine.modules.rawdatamethods.peakpicking.msms.MsMsPeakPickerModule;
import net.sf.mzmine.modules.rawdatamethods.peakpicking.targetedpeakdetection.TargetedPeakDetectionModule;
import net.sf.mzmine.modules.rawdatamethods.rawdataexport.RawDataExportModule;
import net.sf.mzmine.modules.rawdatamethods.rawdataimport.RawDataImportModule;
import net.sf.mzmine.modules.rawdatamethods.sortdatafiles.SortDataFilesModule;
import net.sf.mzmine.modules.tools.isotopepatternpreview.IsotopePatternPreviewModule;
import net.sf.mzmine.modules.tools.msmsspectramerge.MsMsSpectraMergeModule;
import net.sf.mzmine.modules.tools.mzrangecalculator.MzRangeFormulaCalculatorModule;
import net.sf.mzmine.modules.tools.mzrangecalculator.MzRangeMassCalculatorModule;
import net.sf.mzmine.modules.visualization.fx3d.Fx3DVisualizerModule;
import net.sf.mzmine.modules.visualization.histogram.HistogramVisualizerModule;
import net.sf.mzmine.modules.visualization.infovisualizer.InfoVisualizerModule;
import net.sf.mzmine.modules.visualization.intensityplot.IntensityPlotModule;
import net.sf.mzmine.modules.visualization.kendrickmassplot.KendrickMassPlotModule;
import net.sf.mzmine.modules.visualization.mzhistogram.MZDistributionHistoModule;
import net.sf.mzmine.modules.visualization.neutralloss.NeutralLossVisualizerModule;
import net.sf.mzmine.modules.visualization.peaklisttable.PeakListTableModule;
import net.sf.mzmine.modules.visualization.peaklisttable.export.IsotopePatternExportModule;
import net.sf.mzmine.modules.visualization.peaklisttable.export.MSMSExportModule;
import net.sf.mzmine.modules.visualization.productionfilter.ProductIonFilterVisualizerModule;
import net.sf.mzmine.modules.visualization.scatterplot.ScatterPlotVisualizerModule;
import net.sf.mzmine.modules.visualization.spectra.msms.MsMsVisualizerModule;
import net.sf.mzmine.modules.visualization.spectra.simplespectra.SpectraVisualizerModule;
import net.sf.mzmine.modules.visualization.spectra.simplespectra.datapointprocessing.DataPointProcessingManager;
import net.sf.mzmine.modules.visualization.spectra.simplespectra.datapointprocessing.identification.sumformulaprediction.DPPSumFormulaPredictionModule;
import net.sf.mzmine.modules.visualization.spectra.simplespectra.datapointprocessing.isotopes.deisotoper.DPPIsotopeGrouperModule;
import net.sf.mzmine.modules.visualization.spectra.simplespectra.datapointprocessing.massdetection.DPPMassDetectionModule;
import net.sf.mzmine.modules.visualization.spectra.simplespectra.spectraidentification.customdatabase.CustomDBSpectraSearchModule;
import net.sf.mzmine.modules.visualization.spectra.simplespectra.spectraidentification.lipidsearch.LipidSpectraSearchModule;
import net.sf.mzmine.modules.visualization.spectra.simplespectra.spectraidentification.onlinedatabase.OnlineDBSpectraSearchModule;
import net.sf.mzmine.modules.visualization.spectra.simplespectra.spectraidentification.spectraldatabase.SpectraIdentificationSpectralDatabaseModule;
import net.sf.mzmine.modules.visualization.spectra.simplespectra.spectraidentification.sumformula.SumFormulaSpectraSearchModule;
import net.sf.mzmine.modules.visualization.spectra.spectralmatchresults.SpectraIdentificationResultsModule;
import net.sf.mzmine.modules.visualization.tic.TICVisualizerModule;
import net.sf.mzmine.modules.visualization.twod.TwoDVisualizerModule;
import net.sf.mzmine.modules.visualization.vankrevelendiagram.VanKrevelenDiagramModule;

/**
 * List of modules included in MZmine 2
 */
public class MZmineModulesList {

  public static final Class<?> MODULES[] = new Class<?>[] {

      // Project methods
      ProjectLoadModule.class, //
      ProjectSaveModule.class, //
      ProjectSaveAsModule.class, //
      ProjectCloseModule.class, //

      // Batch mode
      BatchModeModule.class, //

      // Raw data methods
      RawDataImportModule.class, //
      RawDataExportModule.class, //
      ExportScansFromRawFilesModule.class, //
      RawFileMergeModule.class, //
      ExtractScansModule.class, //
      MassDetectionModule.class, //
      ShoulderPeaksFilterModule.class, //
      ChromatogramBuilderModule.class, //
      ADAPChromatogramBuilderModule.class, //
      // Not ready for prime time: ADAP3DModule.class,
      GridMassModule.class, //
      ManualPeakPickerModule.class, //
      MsMsPeakPickerModule.class, //
      ScanFiltersModule.class, //
      CropFilterModule.class, //
      BaselineCorrectionModule.class, //
      AlignScansModule.class, //
      ScanSmoothingModule.class, //
      SortDataFilesModule.class, //
      XICManualPickerModule.class, //

      // Alignment
      SortPeakListsModule.class, //
      JoinAlignerModule.class, //
      HierarAlignerGcModule.class, //

      RansacAlignerModule.class, //
      ADAP3AlignerModule.class, //
      // PathAlignerModule.class, //

      // I/O
      CSVExportModule.class, //
      MetaboAnalystExportModule.class, //
      MzTabExportModule.class, //
      SQLExportModule.class, //
      XMLExportModule.class, //
      MzTabImportModule.class, //
      XMLImportModule.class, //
      AdapMspExportModule.class, //
      AdapMgfExportModule.class, //
      GnpsFbmnExportAndSubmitModule.class, //
      // Not finished: GnpsGcExportAndSubmitModule.class, //
      SiriusExportModule.class, //

      // Gap filling
      PeakFinderModule.class, //
      MultiThreadPeakFinderModule.class, //
      SameRangeGapFillerModule.class, //

      // Isotopes
      IsotopeGrouperModule.class, //
      IsotopePatternCalculator.class, //
      IsotopePeakScannerModule.class, //


      // Feature detection
      SmoothingModule.class, //
      DeconvolutionModule.class, //
      ShapeModelerModule.class, //
      PeakExtenderModule.class, //
      TargetedPeakDetectionModule.class, //
      ADAP3DecompositionV1_5Module.class, //
      ADAP3DecompositionV2Module.class, //

      // Feature list filtering
      GroupMS2Module.class, //
      DuplicateFilterModule.class, //
      RowsFilterModule.class, //
      PeakComparisonRowFilterModule.class, //
      PeakFilterModule.class, //
      PeaklistClearAnnotationsModule.class, //
      NeutralLossFilterModule.class, //


      // Normalization
      RTCalibrationModule.class, //
      LinearNormalizerModule.class, //
      StandardCompoundNormalizerModule.class, //

      // Data analysis
      CVPlotModule.class, //
      LogratioPlotModule.class, //
      PCAPlotModule.class, //
      CDAPlotModule.class, //
      SammonsPlotModule.class, //
      ClusteringModule.class, //
      HeatMapModule.class, //
      SignificanceModule.class, //

      // Identification
      LocalSpectralDBSearchModule.class, //
      PrecursorDBSearchModule.class, //
      SortSpectralDBIdentitiesModule.class, //
      CustomDBSearchModule.class, //
      FormulaPredictionModule.class, //
      FragmentSearchModule.class, //
      AdductSearchModule.class, //
      ComplexSearchModule.class, //
      OnlineDBSearchModule.class, //
      LipidSearchModule.class, //
      CameraSearchModule.class, //
      NistMsSearchModule.class, //
      FormulaPredictionPeakListModule.class, //
      Ms2SearchModule.class, //
      SiriusProcessingModule.class, //
      GNPSResultsImportModule.class, //

      // Visualizers
      TICVisualizerModule.class, //
      SpectraVisualizerModule.class, //
      TwoDVisualizerModule.class, //
      Fx3DVisualizerModule.class, //
      MsMsVisualizerModule.class, //
      NeutralLossVisualizerModule.class, //
      MZDistributionHistoModule.class, //
      PeakListTableModule.class, //
      IsotopePatternExportModule.class, //
      MSMSExportModule.class, //
      ScatterPlotVisualizerModule.class, //
      HistogramVisualizerModule.class, //
      InfoVisualizerModule.class, //
      IntensityPlotModule.class, //
      KendrickMassPlotModule.class, //
      VanKrevelenDiagramModule.class, //
      ProductIonFilterVisualizerModule.class, //

      // Tools
      MzRangeMassCalculatorModule.class, //
      MzRangeFormulaCalculatorModule.class, //
      IsotopePatternPreviewModule.class, //
      // Not finished: KovatsIndexExtractionModule.class,

      // all other regular MZmineModule (not MZmineRunnableModule) NOT LISTED IN MENU
      SpectraIdentificationSpectralDatabaseModule.class, //
      LibrarySubmitModule.class, //
      CustomDBSpectraSearchModule.class, //
      LipidSpectraSearchModule.class, //
      OnlineDBSpectraSearchModule.class, //
      SumFormulaSpectraSearchModule.class, //
      ExportScansModule.class, //
      SpectraIdentificationResultsModule.class, //
      MsMsSpectraMergeModule.class, //

      // Data point processing, implement DataPointProcessingModule
<<<<<<< HEAD
      DataPointProcessingManager.class, DPPMassDetectionModule.class,
      DPPSumFormulaPredictionModule.class, DPPIsotopeGrouperModule.class,

      // not ready for prime time:
      // PeakListBlankSubtractionModule.class
      /*
       * DPPAnyElementIsotopeGrouperModule.class // basically working, but only for specific
       * elements at the moment
       */
=======
      DataPointProcessingManager.class, //
      DPPMassDetectionModule.class, //
      DPPSumFormulaPredictionModule.class, //
      DPPIsotopeGrouperModule.class//

      // not ready for prime time: DPPAnyElementIsotopeGrouperModule.class // basically working, but
      // only for specific elements at the moment
      // PeakListBlankSubtractionModule.class,
>>>>>>> 1b529613
  };
}<|MERGE_RESOLUTION|>--- conflicted
+++ resolved
@@ -34,7 +34,6 @@
 import net.sf.mzmine.modules.peaklistmethods.dataanalysis.rtmzplots.cvplot.CVPlotModule;
 import net.sf.mzmine.modules.peaklistmethods.dataanalysis.rtmzplots.logratioplot.LogratioPlotModule;
 import net.sf.mzmine.modules.peaklistmethods.dataanalysis.significance.SignificanceModule;
-import net.sf.mzmine.modules.peaklistmethods.filtering.blanksubtraction.PeakListBlankSubtractionModule;
 import net.sf.mzmine.modules.peaklistmethods.filtering.clearannotations.PeaklistClearAnnotationsModule;
 import net.sf.mzmine.modules.peaklistmethods.filtering.duplicatefilter.DuplicateFilterModule;
 import net.sf.mzmine.modules.peaklistmethods.filtering.groupms2.GroupMS2Module;
@@ -301,25 +300,14 @@
       MsMsSpectraMergeModule.class, //
 
       // Data point processing, implement DataPointProcessingModule
-<<<<<<< HEAD
-      DataPointProcessingManager.class, DPPMassDetectionModule.class,
-      DPPSumFormulaPredictionModule.class, DPPIsotopeGrouperModule.class,
-
-      // not ready for prime time:
-      // PeakListBlankSubtractionModule.class
-      /*
-       * DPPAnyElementIsotopeGrouperModule.class // basically working, but only for specific
-       * elements at the moment
-       */
-=======
       DataPointProcessingManager.class, //
       DPPMassDetectionModule.class, //
       DPPSumFormulaPredictionModule.class, //
       DPPIsotopeGrouperModule.class//
 
-      // not ready for prime time: DPPAnyElementIsotopeGrouperModule.class // basically working, but
-      // only for specific elements at the moment
+      // not ready for prime time:
+      // DPPAnyElementIsotopeGrouperModule.class basically working, but only for specific elements
+      // at the moment
       // PeakListBlankSubtractionModule.class,
->>>>>>> 1b529613
   };
 }