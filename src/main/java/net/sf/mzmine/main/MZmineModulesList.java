--- conflicted
+++ resolved
@@ -216,15 +216,9 @@
       IsotopePatternPreviewModule.class, MsMsSpectraMergeModule.class,
 
       // all other regular MZmineRunnableModule (not MZmineProcessingModule) NOT LISTED IN MENU
-<<<<<<< HEAD
-      SpectraIdentificationSpectralDatabaseModule.class, LibrarySubmitModule.class, CustomDBSpectraSearchModule.class,
-      LipidSpectraSearchModule.class, OnlineDBSpectraSearchModule.class,
-      SumFormulaSpectraSearchModule.class,
-=======
       SpectraIdentificationSpectralDatabaseModule.class, LibrarySubmitModule.class,
       CustomDBSpectraSearchModule.class, LipidSpectraSearchModule.class,
-      OnlineDBSpectraSearchModule.class, SumFormulaSpectraSearchModule.class
->>>>>>> 2509f27e
+      OnlineDBSpectraSearchModule.class, SumFormulaSpectraSearchModule.class,
 
       // Data point processing
       DataPointProcessingManager.class, DPPMassDetectionModule.class, DPPSumFormulaPredictionModule.class, DPPIsotopeGrouperModule.class
