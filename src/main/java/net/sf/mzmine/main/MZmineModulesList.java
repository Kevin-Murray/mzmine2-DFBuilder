--- conflicted
+++ resolved
@@ -178,14 +178,8 @@
       CustomDBSearchModule.class, FormulaPredictionModule.class, FragmentSearchModule.class,
       AdductSearchModule.class, ComplexSearchModule.class, OnlineDBSearchModule.class,
       GPLipidSearchModule.class, CameraSearchModule.class, NistMsSearchModule.class,
-<<<<<<< HEAD
-      FormulaPredictionPeakListModule.class, Ms2SearchModule.class,
-      
-      
-=======
       FormulaPredictionPeakListModule.class, Ms2SearchModule.class, SiriusProcessingModule.class,
 
->>>>>>> 3bdb76ab
       // Visualizers
       TICVisualizerModule.class, SpectraVisualizerModule.class, TwoDVisualizerModule.class,
       ThreeDVisualizerModule.class, MsMsVisualizerModule.class, NeutralLossVisualizerModule.class,
