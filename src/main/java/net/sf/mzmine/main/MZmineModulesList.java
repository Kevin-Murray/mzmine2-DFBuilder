/*
 * Copyright 2006-2015 The MZmine 2 Development Team
 * 
 * This file is part of MZmine 2.
 * 
 * MZmine 2 is free software; you can redistribute it and/or modify it under the terms of the GNU
 * General Public License as published by the Free Software Foundation; either version 2 of the
 * License, or (at your option) any later version.
 * 
 * MZmine 2 is distributed in the hope that it will be useful, but WITHOUT ANY WARRANTY; without
 * even the implied warranty of MERCHANTABILITY or FITNESS FOR A PARTICULAR PURPOSE. See the GNU
 * General Public License for more details.
 * 
 * You should have received a copy of the GNU General Public License along with MZmine 2; if not,
 * write to the Free Software Foundation, Inc., 51 Franklin St, Fifth Floor, Boston, MA 02110-1301
 * USA
 */

package net.sf.mzmine.main;

import net.sf.mzmine.modules.batchmode.BatchModeModule;
import net.sf.mzmine.modules.masslistmethods.ADAPchromatogrambuilder.ADAPChromatogramBuilderModule;
import net.sf.mzmine.modules.masslistmethods.chromatogrambuilder.ChromatogramBuilderModule;
import net.sf.mzmine.modules.masslistmethods.shoulderpeaksfilter.ShoulderPeaksFilterModule;
import net.sf.mzmine.modules.peaklistmethods.alignment.adap3.ADAP3AlignerModule;
import net.sf.mzmine.modules.peaklistmethods.alignment.hierarchical.HierarAlignerGcModule;
import net.sf.mzmine.modules.peaklistmethods.alignment.join.JoinAlignerModule;
import net.sf.mzmine.modules.peaklistmethods.alignment.ransac.RansacAlignerModule;
import net.sf.mzmine.modules.peaklistmethods.dataanalysis.clustering.ClusteringModule;
import net.sf.mzmine.modules.peaklistmethods.dataanalysis.heatmaps.HeatMapModule;
import net.sf.mzmine.modules.peaklistmethods.dataanalysis.projectionplots.CDAPlotModule;
import net.sf.mzmine.modules.peaklistmethods.dataanalysis.projectionplots.PCAPlotModule;
import net.sf.mzmine.modules.peaklistmethods.dataanalysis.projectionplots.SammonsPlotModule;
import net.sf.mzmine.modules.peaklistmethods.dataanalysis.rtmzplots.cvplot.CVPlotModule;
import net.sf.mzmine.modules.peaklistmethods.dataanalysis.rtmzplots.logratioplot.LogratioPlotModule;
import net.sf.mzmine.modules.peaklistmethods.dataanalysis.significance.SignificanceModule;
import net.sf.mzmine.modules.peaklistmethods.filtering.clearannotations.PeaklistClearAnnotationsModule;
import net.sf.mzmine.modules.peaklistmethods.filtering.duplicatefilter.DuplicateFilterModule;
import net.sf.mzmine.modules.peaklistmethods.filtering.groupms2.GroupMS2Module;
import net.sf.mzmine.modules.peaklistmethods.filtering.neutralloss.NeutralLossFilterModule;
import net.sf.mzmine.modules.peaklistmethods.filtering.peakcomparisonrowfilter.PeakComparisonRowFilterModule;
import net.sf.mzmine.modules.peaklistmethods.filtering.peakfilter.PeakFilterModule;
import net.sf.mzmine.modules.peaklistmethods.filtering.rowsfilter.RowsFilterModule;
import net.sf.mzmine.modules.peaklistmethods.gapfilling.peakfinder.PeakFinderModule;
import net.sf.mzmine.modules.peaklistmethods.gapfilling.peakfinder.multithreaded.MultiThreadPeakFinderModule;
import net.sf.mzmine.modules.peaklistmethods.gapfilling.samerange.SameRangeGapFillerModule;
import net.sf.mzmine.modules.peaklistmethods.identification.adductsearch.AdductSearchModule;
import net.sf.mzmine.modules.peaklistmethods.identification.camera.CameraSearchModule;
import net.sf.mzmine.modules.peaklistmethods.identification.complexsearch.ComplexSearchModule;
import net.sf.mzmine.modules.peaklistmethods.identification.customdbsearch.CustomDBSearchModule;
import net.sf.mzmine.modules.peaklistmethods.identification.formulaprediction.FormulaPredictionModule;
import net.sf.mzmine.modules.peaklistmethods.identification.formulapredictionpeaklist.FormulaPredictionPeakListModule;
import net.sf.mzmine.modules.peaklistmethods.identification.fragmentsearch.FragmentSearchModule;
import net.sf.mzmine.modules.peaklistmethods.identification.gnpsresultsimport.GNPSResultsImportModule;
import net.sf.mzmine.modules.peaklistmethods.identification.lipididentification.LipidSearchModule;
import net.sf.mzmine.modules.peaklistmethods.identification.ms2search.Ms2SearchModule;
import net.sf.mzmine.modules.peaklistmethods.identification.nist.NistMsSearchModule;
import net.sf.mzmine.modules.peaklistmethods.identification.onlinedbsearch.OnlineDBSearchModule;
import net.sf.mzmine.modules.peaklistmethods.identification.precursordbsearch.PrecursorDBSearchModule;
import net.sf.mzmine.modules.peaklistmethods.identification.sirius.SiriusProcessingModule;
import net.sf.mzmine.modules.peaklistmethods.identification.spectraldbsearch.LocalSpectralDBSearchModule;
import net.sf.mzmine.modules.peaklistmethods.identification.spectraldbsearch.sort.SortSpectralDBIdentitiesModule;
import net.sf.mzmine.modules.peaklistmethods.io.adap.mgfexport.AdapMgfExportModule;
import net.sf.mzmine.modules.peaklistmethods.io.adap.mspexport.AdapMspExportModule;
import net.sf.mzmine.modules.peaklistmethods.io.csvexport.CSVExportModule;
import net.sf.mzmine.modules.peaklistmethods.io.gnpsexport.fbmn.GnpsFbmnExportAndSubmitModule;
import net.sf.mzmine.modules.peaklistmethods.io.metaboanalystexport.MetaboAnalystExportModule;
import net.sf.mzmine.modules.peaklistmethods.io.mztabexport.MzTabExportModule;
import net.sf.mzmine.modules.peaklistmethods.io.mztabimport.MzTabImportModule;
import net.sf.mzmine.modules.peaklistmethods.io.siriusexport.SiriusExportModule;
import net.sf.mzmine.modules.peaklistmethods.io.spectraldbsubmit.LibrarySubmitModule;
import net.sf.mzmine.modules.peaklistmethods.io.sqlexport.SQLExportModule;
import net.sf.mzmine.modules.peaklistmethods.io.xmlexport.XMLExportModule;
import net.sf.mzmine.modules.peaklistmethods.io.xmlimport.XMLImportModule;
import net.sf.mzmine.modules.peaklistmethods.isotopes.deisotoper.IsotopeGrouperModule;
import net.sf.mzmine.modules.peaklistmethods.isotopes.isotopepeakscanner.IsotopePeakScannerModule;
import net.sf.mzmine.modules.peaklistmethods.isotopes.isotopeprediction.IsotopePatternCalculator;
import net.sf.mzmine.modules.peaklistmethods.normalization.linear.LinearNormalizerModule;
import net.sf.mzmine.modules.peaklistmethods.normalization.rtcalibration.RTCalibrationModule;
import net.sf.mzmine.modules.peaklistmethods.normalization.standardcompound.StandardCompoundNormalizerModule;
import net.sf.mzmine.modules.peaklistmethods.peakpicking.adap3decompositionV1_5.ADAP3DecompositionV1_5Module;
import net.sf.mzmine.modules.peaklistmethods.peakpicking.adap3decompositionV2.ADAP3DecompositionV2Module;
import net.sf.mzmine.modules.peaklistmethods.peakpicking.deconvolution.DeconvolutionModule;
import net.sf.mzmine.modules.peaklistmethods.peakpicking.peakextender.PeakExtenderModule;
import net.sf.mzmine.modules.peaklistmethods.peakpicking.shapemodeler.ShapeModelerModule;
import net.sf.mzmine.modules.peaklistmethods.peakpicking.smoothing.SmoothingModule;
import net.sf.mzmine.modules.peaklistmethods.sortpeaklists.SortPeakListsModule;
import net.sf.mzmine.modules.projectmethods.projectclose.ProjectCloseModule;
import net.sf.mzmine.modules.projectmethods.projectload.ProjectLoadModule;
import net.sf.mzmine.modules.projectmethods.projectsave.ProjectSaveAsModule;
import net.sf.mzmine.modules.projectmethods.projectsave.ProjectSaveModule;
import net.sf.mzmine.modules.rawdatamethods.exportscans.ExportScansFromRawFilesModule;
import net.sf.mzmine.modules.rawdatamethods.exportscans.ExportScansModule;
import net.sf.mzmine.modules.rawdatamethods.extractscans.ExtractScansModule;
import net.sf.mzmine.modules.rawdatamethods.filtering.alignscans.AlignScansModule;
import net.sf.mzmine.modules.rawdatamethods.filtering.baselinecorrection.BaselineCorrectionModule;
import net.sf.mzmine.modules.rawdatamethods.filtering.cropper.CropFilterModule;
import net.sf.mzmine.modules.rawdatamethods.filtering.scanfilters.ScanFiltersModule;
import net.sf.mzmine.modules.rawdatamethods.filtering.scansmoothing.ScanSmoothingModule;
import net.sf.mzmine.modules.rawdatamethods.merge.RawFileMergeModule;
import net.sf.mzmine.modules.rawdatamethods.peakpicking.gridmass.GridMassModule;
import net.sf.mzmine.modules.rawdatamethods.peakpicking.manual.ManualPeakPickerModule;
import net.sf.mzmine.modules.rawdatamethods.peakpicking.manual.XICManualPickerModule;
import net.sf.mzmine.modules.rawdatamethods.peakpicking.massdetection.MassDetectionModule;
import net.sf.mzmine.modules.rawdatamethods.peakpicking.msms.MsMsPeakPickerModule;
import net.sf.mzmine.modules.rawdatamethods.peakpicking.targetedpeakdetection.TargetedPeakDetectionModule;
import net.sf.mzmine.modules.rawdatamethods.rawdataexport.RawDataExportModule;
import net.sf.mzmine.modules.rawdatamethods.rawdataimport.RawDataImportModule;
import net.sf.mzmine.modules.rawdatamethods.sortdatafiles.SortDataFilesModule;
import net.sf.mzmine.modules.tools.isotopepatternpreview.IsotopePatternPreviewModule;
import net.sf.mzmine.modules.tools.msmsspectramerge.MsMsSpectraMergeModule;
import net.sf.mzmine.modules.tools.mzrangecalculator.MzRangeFormulaCalculatorModule;
import net.sf.mzmine.modules.tools.mzrangecalculator.MzRangeMassCalculatorModule;
import net.sf.mzmine.modules.visualization.fx3d.Fx3DVisualizerModule;
import net.sf.mzmine.modules.visualization.histogram.HistogramVisualizerModule;
import net.sf.mzmine.modules.visualization.infovisualizer.InfoVisualizerModule;
import net.sf.mzmine.modules.visualization.intensityplot.IntensityPlotModule;
import net.sf.mzmine.modules.visualization.kendrickmassplot.KendrickMassPlotModule;
import net.sf.mzmine.modules.visualization.mzhistogram.MZDistributionHistoModule;
import net.sf.mzmine.modules.visualization.neutralloss.NeutralLossVisualizerModule;
import net.sf.mzmine.modules.visualization.peaklisttable.PeakListTableModule;
import net.sf.mzmine.modules.visualization.peaklisttable.export.IsotopePatternExportModule;
import net.sf.mzmine.modules.visualization.peaklisttable.export.MSMSExportModule;
import net.sf.mzmine.modules.visualization.productionfilter.ProductIonFilterVisualizerModule;
import net.sf.mzmine.modules.visualization.scatterplot.ScatterPlotVisualizerModule;
import net.sf.mzmine.modules.visualization.spectra.msms.MsMsVisualizerModule;
import net.sf.mzmine.modules.visualization.spectra.simplespectra.SpectraVisualizerModule;
import net.sf.mzmine.modules.visualization.spectra.simplespectra.datapointprocessing.DataPointProcessingManager;
import net.sf.mzmine.modules.visualization.spectra.simplespectra.datapointprocessing.identification.sumformulaprediction.DPPSumFormulaPredictionModule;
import net.sf.mzmine.modules.visualization.spectra.simplespectra.datapointprocessing.isotopes.deisotoper.DPPIsotopeGrouperModule;
import net.sf.mzmine.modules.visualization.spectra.simplespectra.datapointprocessing.massdetection.DPPMassDetectionModule;
import net.sf.mzmine.modules.visualization.spectra.simplespectra.spectraidentification.customdatabase.CustomDBSpectraSearchModule;
import net.sf.mzmine.modules.visualization.spectra.simplespectra.spectraidentification.lipidsearch.LipidSpectraSearchModule;
import net.sf.mzmine.modules.visualization.spectra.simplespectra.spectraidentification.onlinedatabase.OnlineDBSpectraSearchModule;
import net.sf.mzmine.modules.visualization.spectra.simplespectra.spectraidentification.spectraldatabase.SpectraIdentificationSpectralDatabaseModule;
import net.sf.mzmine.modules.visualization.spectra.simplespectra.spectraidentification.sumformula.SumFormulaSpectraSearchModule;
import net.sf.mzmine.modules.visualization.spectra.spectralmatchresults.SpectraIdentificationResultsModule;
import net.sf.mzmine.modules.visualization.tic.TICVisualizerModule;
import net.sf.mzmine.modules.visualization.twod.TwoDVisualizerModule;
import net.sf.mzmine.modules.visualization.vankrevelendiagram.VanKrevelenDiagramModule;

/**
 * List of modules included in MZmine 2
 */
public class MZmineModulesList {

  public static final Class<?> MODULES[] = new Class<?>[] {

      // Project methods
      ProjectLoadModule.class, ProjectSaveModule.class, ProjectSaveAsModule.class,
      ProjectCloseModule.class,

      // Batch mode
      BatchModeModule.class,

      // Raw data methods
      RawDataImportModule.class, RawDataExportModule.class, ExportScansFromRawFilesModule.class,
      RawFileMergeModule.class, ExtractScansModule.class, MassDetectionModule.class,
      ShoulderPeaksFilterModule.class, ChromatogramBuilderModule.class,
      ADAPChromatogramBuilderModule.class,
      // Not ready for prime time: ADAP3DModule.class,
      GridMassModule.class, ManualPeakPickerModule.class, MsMsPeakPickerModule.class,
      ScanFiltersModule.class, CropFilterModule.class, BaselineCorrectionModule.class,
      AlignScansModule.class, ScanSmoothingModule.class, SortDataFilesModule.class,
      XICManualPickerModule.class,

      // Alignment
      SortPeakListsModule.class, JoinAlignerModule.class, HierarAlignerGcModule.class,

      RansacAlignerModule.class, ADAP3AlignerModule.class,
      // PathAlignerModule.class,

      // I/O
      CSVExportModule.class, MetaboAnalystExportModule.class, MzTabExportModule.class,
      SQLExportModule.class, XMLExportModule.class, MzTabImportModule.class, XMLImportModule.class,
<<<<<<< HEAD
      MSPExportModule.class, AdapMgfExportModule.class, GnpsFbmnExportAndSubmitModule.class,
=======
      AdapMspExportModule.class, AdapMgfExportModule.class, GnpsFbmnExportAndSubmitModule.class,
>>>>>>> bdffcb7b
      SiriusExportModule.class,

      // Gap filling
      PeakFinderModule.class, MultiThreadPeakFinderModule.class, SameRangeGapFillerModule.class,

      // Isotopes
      IsotopeGrouperModule.class, IsotopePatternCalculator.class, IsotopePeakScannerModule.class,

      // Feature detection
      SmoothingModule.class, DeconvolutionModule.class, ShapeModelerModule.class,
      PeakExtenderModule.class, TargetedPeakDetectionModule.class,
      ADAP3DecompositionV1_5Module.class, ADAP3DecompositionV2Module.class,

      // Feature list filtering
      GroupMS2Module.class, DuplicateFilterModule.class, RowsFilterModule.class,
      PeakComparisonRowFilterModule.class, PeakFilterModule.class,
      PeaklistClearAnnotationsModule.class, NeutralLossFilterModule.class,

      // Normalization
      RTCalibrationModule.class, LinearNormalizerModule.class,
      StandardCompoundNormalizerModule.class,

      // Data analysis
      CVPlotModule.class, LogratioPlotModule.class, PCAPlotModule.class, CDAPlotModule.class,
      SammonsPlotModule.class, ClusteringModule.class, HeatMapModule.class,
      SignificanceModule.class,

      // Identification
      LocalSpectralDBSearchModule.class, PrecursorDBSearchModule.class,
      SortSpectralDBIdentitiesModule.class, CustomDBSearchModule.class,
      FormulaPredictionModule.class, FragmentSearchModule.class, AdductSearchModule.class,
      ComplexSearchModule.class, OnlineDBSearchModule.class, LipidSearchModule.class,
      CameraSearchModule.class, NistMsSearchModule.class, FormulaPredictionPeakListModule.class,
      Ms2SearchModule.class, SiriusProcessingModule.class, GNPSResultsImportModule.class,

      // Visualizers
      TICVisualizerModule.class, SpectraVisualizerModule.class, TwoDVisualizerModule.class,
      Fx3DVisualizerModule.class, MsMsVisualizerModule.class, NeutralLossVisualizerModule.class,
      MZDistributionHistoModule.class, PeakListTableModule.class, IsotopePatternExportModule.class,
      MSMSExportModule.class, ScatterPlotVisualizerModule.class, HistogramVisualizerModule.class,
      InfoVisualizerModule.class, IntensityPlotModule.class, KendrickMassPlotModule.class,
      VanKrevelenDiagramModule.class, ProductIonFilterVisualizerModule.class,

      // Tools
      MzRangeMassCalculatorModule.class, MzRangeFormulaCalculatorModule.class,
      IsotopePatternPreviewModule.class, MsMsSpectraMergeModule.class,

      // all other regular MZmineModule (not MZmineRunnableModule) NOT LISTED IN MENU
      SpectraIdentificationSpectralDatabaseModule.class, LibrarySubmitModule.class,
      CustomDBSpectraSearchModule.class, LipidSpectraSearchModule.class,
      OnlineDBSpectraSearchModule.class, SumFormulaSpectraSearchModule.class,
      ExportScansModule.class, SpectraIdentificationResultsModule.class,

      // Data point processing, implement DataPointProcessingModule
      DataPointProcessingManager.class, DPPMassDetectionModule.class,
      DPPSumFormulaPredictionModule.class, DPPIsotopeGrouperModule.class};
}<|MERGE_RESOLUTION|>--- conflicted
+++ resolved
@@ -173,11 +173,7 @@
       // I/O
       CSVExportModule.class, MetaboAnalystExportModule.class, MzTabExportModule.class,
       SQLExportModule.class, XMLExportModule.class, MzTabImportModule.class, XMLImportModule.class,
-<<<<<<< HEAD
-      MSPExportModule.class, AdapMgfExportModule.class, GnpsFbmnExportAndSubmitModule.class,
-=======
       AdapMspExportModule.class, AdapMgfExportModule.class, GnpsFbmnExportAndSubmitModule.class,
->>>>>>> bdffcb7b
       SiriusExportModule.class,
 
       // Gap filling
